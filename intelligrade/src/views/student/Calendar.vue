--- conflicted
+++ resolved
@@ -41,130 +41,204 @@
         </div>
       </div>
 
-      <!-- Status Legend -->
-      <div class="status-legend">
-        <div class="legend-item">
-          <div class="legend-color upcoming"></div>
-          <span>Upcoming Deadline</span>
+    <!-- Status Legend -->
+    <div class="status-legend">
+      <div class="legend-item">
+        <div class="legend-color upcoming"></div>
+        <span>Upcoming Deadline</span>
+      </div>
+      <div class="legend-item">
+        <div class="legend-color due-today"></div>
+        <span>Due Today</span>
+      </div>
+      <div class="legend-item">
+        <div class="legend-color completed"></div>
+        <span>Completed</span>
+      </div>
+      <div class="legend-item">
+        <div class="legend-color overdue"></div>
+        <span>Overdue</span>
+      </div>
+    </div>
+
+    <!-- Calendar Navigation -->
+    <div class="calendar-nav">
+      <div class="nav-controls">
+        <button @click="previousMonth" class="nav-btn">
+          <svg width="20" height="20" viewBox="0 0 24 24" fill="currentColor">
+            <path d="M15.41,16.58L10.83,12L15.41,7.41L14,6L8,12L14,18L15.41,16.58Z" />
+          </svg>
+        </button>
+        <h2 class="current-month">{{ currentMonthYear }}</h2>
+        <button @click="nextMonth" class="nav-btn">
+          <svg width="20" height="20" viewBox="0 0 24 24" fill="currentColor">
+            <path d="M8.59,16.58L13.17,12L8.59,7.41L10,6L16,12L10,18L8.59,16.58Z" />
+          </svg>
+        </button>
+      </div>
+      <div class="view-toggle">
+        <button 
+          v-for="view in views" 
+          :key="view.key"
+          @click="currentView = view.key"
+          :class="['view-btn', { 'active': currentView === view.key }]"
+        >
+          {{ view.label }}
+        </button>
+      </div>
+    </div>
+
+    <!-- Calendar Grid -->
+    <div class="calendar-content">
+      <div v-if="currentView === 'month'" class="calendar-grid">
+        <!-- Days of Week Header -->
+        <div class="calendar-header">
+          <div v-for="day in daysOfWeek" :key="day" class="day-header">
+            {{ day }}
+          </div>
         </div>
-        <div class="legend-item">
-          <div class="legend-color due-today"></div>
-          <span>Due Today</span>
-        </div>
-        <div class="legend-item">
-          <div class="legend-color completed"></div>
-          <span>Completed</span>
-        </div>
-        <div class="legend-item">
-          <div class="legend-color overdue"></div>
-          <span>Overdue</span>
+        
+        <!-- Calendar Days -->
+        <div class="calendar-body">
+          <div 
+            v-for="day in calendarDays" 
+            :key="day.date"
+            :class="['calendar-day', {
+              'other-month': !day.isCurrentMonth,
+              'today': day.isToday,
+              'has-events': day.events.length > 0,
+              'has-due-today': day.hasDueToday,
+              'has-overdue': day.hasOverdue,
+              'has-upcoming': day.hasUpcoming,
+              'clickable': day.events.length > 0
+            }]"
+            @click="selectDay(day)"
+          >
+            <span class="day-number">{{ day.day }}</span>
+            <div class="day-events">
+              <div 
+                v-for="event in day.events.slice(0, 2)" 
+                :key="event.id"
+                :class="['event-dot', getEventStatus(event)]"
+                :title="`${event.title} - ${getEventStatusText(event)}`"
+              ></div>
+              <span v-if="day.events.length > 2" class="more-events">
+                +{{ day.events.length - 2 }}
+              </span>
+            </div>
+            <div v-if="day.events.length > 0" class="event-count">
+              {{ day.events.length }}
+            </div>
+          </div>
         </div>
       </div>
 
-      <!-- Calendar Navigation -->
-      <div class="calendar-nav">
-        <div class="nav-controls">
-          <button @click="previousMonth" class="nav-btn">
-            <svg width="20" height="20" viewBox="0 0 24 24" fill="currentColor">
-              <path d="M15.41,16.58L10.83,12L15.41,7.41L14,6L8,12L14,18L15.41,16.58Z" />
-            </svg>
-          </button>
-          <h2 class="current-month">{{ currentMonthYear }}</h2>
-          <button @click="nextMonth" class="nav-btn">
-            <svg width="20" height="20" viewBox="0 0 24 24" fill="currentColor">
-              <path d="M8.59,16.58L13.17,12L8.59,7.41L10,6L16,12L10,18L8.59,16.58Z" />
-            </svg>
-          </button>
-        </div>
-        <div class="view-toggle">
-          <button 
-            v-for="view in views" 
-            :key="view.key"
-            @click="currentView = view.key"
-            :class="['view-btn', { 'active': currentView === view.key }]"
-          >
-            {{ view.label }}
-          </button>
-        </div>
-      </div>
-
-      <!-- Calendar Grid -->
-      <div class="calendar-content">
-        <div v-if="currentView === 'month'" class="calendar-grid">
-          <!-- Days of Week Header -->
-          <div class="calendar-header">
-            <div v-for="day in daysOfWeek" :key="day" class="day-header">
-              {{ day }}
-            </div>
-          </div>
-          
-          <!-- Calendar Days -->
-          <div class="calendar-body">
+      <!-- List View -->
+      <div v-if="currentView === 'list'" class="events-list">
+        <div v-for="(dayEvents, date) in groupedEvents" :key="date" class="day-group">
+          <h3 class="day-title">{{ formatDate(date) }}</h3>
+          <div class="events-container">
             <div 
-              v-for="day in calendarDays" 
-              :key="day.date"
-              :class="['calendar-day', {
-                'other-month': !day.isCurrentMonth,
-                'today': day.isToday,
-                'has-events': day.events.length > 0,
-                'has-due-today': day.hasDueToday,
-                'has-overdue': day.hasOverdue,
-                'has-upcoming': day.hasUpcoming,
-                'clickable': day.events.length > 0
-              }]"
-              @click="selectDay(day)"
+              v-for="event in dayEvents" 
+              :key="event.id"
+              :class="['event-item', event.type, getEventStatus(event)]"
             >
-              <span class="day-number">{{ day.day }}</span>
-              <div class="day-events">
-                <div 
-                  v-for="event in day.events.slice(0, 2)" 
-                  :key="event.id"
-                  :class="['event-dot', getEventStatus(event)]"
-                  :title="`${event.title} - ${getEventStatusText(event)}`"
-                ></div>
-                <span v-if="day.events.length > 2" class="more-events">
-                  +{{ day.events.length - 2 }}
-                </span>
+              <div class="event-time">{{ event.time }}</div>
+              <div class="event-content">
+                <h4 class="event-title">{{ event.title }}</h4>
+                <p class="event-subject">{{ event.subject }}</p>
+                <p class="event-description">{{ event.description }}</p>
+                <div class="event-status-badge">
+                  <span :class="['status-badge', getEventStatus(event)]">
+                    {{ getEventStatusText(event) }}
+                  </span>
+                </div>
               </div>
-              <div v-if="day.events.length > 0" class="event-count">
-                {{ day.events.length }}
+              <div class="event-actions">
+                <button v-if="getEventStatus(event) === 'upcoming' || getEventStatus(event) === 'due-today'" 
+                        class="answer-btn" 
+                        @click="markAsCompleted(event)">
+                  <svg width="16" height="16" viewBox="0 0 24 24" fill="currentColor">
+                    <path d="M21,7L9,19L3.5,13.5L4.91,12.09L9,16.17L19.59,5.59L21,7Z" />
+                  </svg>
+                  Answer
+                </button>
+                <button class="view-btn-small" @click="viewEvent(event)">
+                  <svg width="16" height="16" viewBox="0 0 24 24" fill="currentColor">
+                    <path d="M12,9A3,3 0 0,0 9,12A3,3 0 0,0 12,15A3,3 0 0,0 15,12A3,3 0 0,0 12,9M12,17A5,5 0 0,1 7,12A5,5 0 0,1 12,7A5,5 0 0,1 17,12A5,5 0 0,1 12,17M12,4.5C7,4.5 2.73,7.61 1,12C2.73,16.39 7,19.5 12,19.5C17,19.5 21.27,16.39 23,12C21.27,7.61 17,4.5 12,4.5Z" />
+                  </svg>
+                </button>
               </div>
             </div>
           </div>
         </div>
-
-        <!-- List View -->
-        <div v-if="currentView === 'list'" class="events-list">
-          <div v-for="(dayEvents, date) in groupedEvents" :key="date" class="day-group">
-            <h3 class="day-title">{{ formatDate(date) }}</h3>
-            <div class="events-container">
+      </div>
+    </div>
+
+    <!-- Day Details Modal -->
+    <div v-if="selectedDay" class="modal-overlay" @click="closeDayModal">
+      <div class="day-modal-content" @click.stop>
+        <div class="day-modal-header">
+          <h3>{{ formatSelectedDayDate() }}</h3>
+          <button @click="closeDayModal" class="close-btn">
+            <svg width="20" height="20" viewBox="0 0 24 24" fill="currentColor">
+              <path d="M19,6.41L17.59,5L12,10.59L6.41,5L5,6.41L10.59,12L5,17.59L6.41,19L12,13.41L17.59,19L19,17.59L13.41,12L19,6.41Z" />
+            </svg>
+          </button>
+        </div>
+        <div class="day-modal-body">
+          <div class="day-events-summary">
+            <div class="summary-stats">
+              <div class="summary-stat">
+                <span class="summary-number">{{ selectedDay.events.length }}</span>
+                <span class="summary-label">Total Events</span>
+              </div>
+              <div class="summary-stat">
+                <span class="summary-number">{{ getCompletedCount(selectedDay.events) }}</span>
+                <span class="summary-label">Completed</span>
+              </div>
+              <div class="summary-stat">
+                <span class="summary-number">{{ getPendingCount(selectedDay.events) }}</span>
+                <span class="summary-label">Pending</span>
+              </div>
+            </div>
+          </div>
+          
+          <div class="day-events-list">
+            <h4>Deadlines & Events</h4>
+            <div class="day-event-items">
               <div 
-                v-for="event in dayEvents" 
+                v-for="event in selectedDay.events" 
                 :key="event.id"
-                :class="['event-item', event.type, getEventStatus(event)]"
+                :class="['day-event-item', getEventStatus(event)]"
               >
-                <div class="event-time">{{ event.time }}</div>
-                <div class="event-content">
-                  <h4 class="event-title">{{ event.title }}</h4>
-                  <p class="event-subject">{{ event.subject }}</p>
-                  <p class="event-description">{{ event.description }}</p>
-                  <div class="event-status-badge">
-                    <span :class="['status-badge', getEventStatus(event)]">
-                      {{ getEventStatusText(event) }}
-                    </span>
-                  </div>
+                <div class="event-status-indicator">
+                  <div :class="['status-dot', getEventStatus(event)]"></div>
                 </div>
-                <div class="event-actions">
-                  <button v-if="canTakeQuiz(event)" 
-                          class="take-quiz-btn" 
-                          @click="takeQuiz(event)">
-                    <svg width="16" height="16" viewBox="0 0 24 24" fill="currentColor">
-                      <path d="M13,9H18.5L13,3.5V9M6,2H14L20,8V20A2,2 0 0,1 18,22H6C4.89,22 4,21.1 4,20V4C4,2.89 4.89,2 6,2M15,18V16H6V18H15M18,14V12H6V14H18Z" />
+                <div class="event-details">
+                  <h5 class="event-name">{{ event.title }}</h5>
+                  <p class="event-subject-small">{{ event.subject }}</p>
+                  <p class="event-time-small">{{ event.time }}</p>
+                  <p class="event-desc-small">{{ event.description }}</p>
+                </div>
+                <div class="event-status-text">
+                  <span :class="['status-badge-small', getEventStatus(event)]">
+                    {{ getEventStatusText(event) }}
+                  </span>
+                </div>
+                <div class="event-quick-actions">
+                  <button v-if="getEventStatus(event) === 'upcoming' || getEventStatus(event) === 'due-today'" 
+                          class="quick-answer-btn" 
+                          @click="markAsCompleted(event)"
+                          :title="'Mark ' + event.title + ' as completed'">
+                    <svg width="14" height="14" viewBox="0 0 24 24" fill="currentColor">
+                      <path d="M21,7L9,19L3.5,13.5L4.91,12.09L9,16.17L19.59,5.59L21,7Z" />
                     </svg>
-                    Take Quiz
                   </button>
-                  <button class="view-btn-small" @click="viewEvent(event)">
-                    <svg width="16" height="16" viewBox="0 0 24 24" fill="currentColor">
+                  <button class="quick-view-btn" 
+                          @click="viewEventFromDay(event)"
+                          :title="'View ' + event.title + ' details'">
+                    <svg width="14" height="14" viewBox="0 0 24 24" fill="currentColor">
                       <path d="M12,9A3,3 0 0,0 9,12A3,3 0 0,0 12,15A3,3 0 0,0 15,12A3,3 0 0,0 12,9M12,17A5,5 0 0,1 7,12A5,5 0 0,1 12,7A5,5 0 0,1 17,12A5,5 0 0,1 12,17M12,4.5C7,4.5 2.73,7.61 1,12C2.73,16.39 7,19.5 12,19.5C17,19.5 21.27,16.39 23,12C21.27,7.61 17,4.5 12,4.5Z" />
                     </svg>
                   </button>
@@ -174,151 +248,52 @@
           </div>
         </div>
       </div>
-
-      <!-- Day Details Modal -->
-      <div v-if="selectedDay" class="modal-overlay" @click="closeDayModal">
-        <div class="day-modal-content" @click.stop>
-          <div class="day-modal-header">
-            <h3>{{ formatSelectedDayDate() }}</h3>
-            <button @click="closeDayModal" class="close-btn">
-              <svg width="20" height="20" viewBox="0 0 24 24" fill="currentColor">
-                <path d="M19,6.41L17.59,5L12,10.59L6.41,5L5,6.41L10.59,12L5,17.59L6.41,19L12,13.41L17.59,19L19,17.59L13.41,12L19,6.41Z" />
+    </div>
+
+    <!-- Event Details Modal -->
+    <div v-if="selectedEvent" class="modal-overlay" @click="closeModal">
+      <div class="modal-content" @click.stop>
+        <div class="modal-header">
+          <h3>{{ selectedEvent.title }}</h3>
+          <button @click="closeModal" class="close-btn">
+            <svg width="20" height="20" viewBox="0 0 24 24" fill="currentColor">
+              <path d="M19,6.41L17.59,5L12,10.59L6.41,5L5,6.41L10.59,12L5,17.59L6.41,19L12,13.41L17.59,19L19,17.59L13.41,12L19,6.41Z" />
+            </svg>
+          </button>
+        </div>
+        <div class="modal-body">
+          <div class="event-detail">
+            <strong>Subject:</strong> {{ selectedEvent.subject }}
+          </div>
+          <div class="event-detail">
+            <strong>Date:</strong> {{ formatEventDate(selectedEvent.date) }}
+          </div>
+          <div class="event-detail">
+            <strong>Time:</strong> {{ selectedEvent.time }}
+          </div>
+          <div class="event-detail">
+            <strong>Type:</strong> {{ selectedEvent.type }}
+          </div>
+          <div class="event-detail">
+            <strong>Status:</strong> 
+            <span :class="['status-badge', getEventStatus(selectedEvent)]">
+              {{ getEventStatusText(selectedEvent) }}
+            </span>
+          </div>
+          <div class="event-detail">
+            <strong>Description:</strong> {{ selectedEvent.description }}
+          </div>
+          <div v-if="getEventStatus(selectedEvent) === 'upcoming' || getEventStatus(selectedEvent) === 'due-today'" class="modal-actions">
+            <button class="answer-btn-modal" @click="markAsCompleted(selectedEvent)">
+              <svg width="16" height="16" viewBox="0 0 24 24" fill="currentColor">
+                <path d="M21,7L9,19L3.5,13.5L4.91,12.09L9,16.17L19.59,5.59L21,7Z" />
               </svg>
+              Mark as Completed
             </button>
-          </div>
-          <div class="day-modal-body">
-            <div class="day-events-summary">
-              <div class="summary-stats">
-                <div class="summary-stat">
-                  <span class="summary-number">{{ selectedDay.events.length }}</span>
-                  <span class="summary-label">Total Events</span>
-                </div>
-                <div class="summary-stat">
-                  <span class="summary-number">{{ getCompletedCount(selectedDay.events) }}</span>
-                  <span class="summary-label">Completed</span>
-                </div>
-                <div class="summary-stat">
-                  <span class="summary-number">{{ getPendingCount(selectedDay.events) }}</span>
-                  <span class="summary-label">Pending</span>
-                </div>
-              </div>
-            </div>
-            
-            <div class="day-events-list">
-              <h4>Deadlines & Events</h4>
-              <div class="day-event-items">
-                <div 
-                  v-for="event in selectedDay.events" 
-                  :key="event.id"
-                  :class="['day-event-item', getEventStatus(event)]"
-                >
-                  <div class="event-status-indicator">
-                    <div :class="['status-dot', getEventStatus(event)]"></div>
-                  </div>
-                  <div class="event-details">
-                    <h5 class="event-name">{{ event.title }}</h5>
-                    <p class="event-subject-small">{{ event.subject }}</p>
-                    <p class="event-time-small">{{ event.time }}</p>
-                    <p class="event-desc-small">{{ event.description }}</p>
-                  </div>
-                  <div class="event-status-text">
-                    <span :class="['status-badge-small', getEventStatus(event)]">
-                      {{ getEventStatusText(event) }}
-                    </span>
-                  </div>
-                  <div class="event-quick-actions">
-                    <button v-if="canTakeQuiz(event)" 
-                            class="quick-take-quiz-btn" 
-                            @click="takeQuiz(event)"
-                            :title="'Take quiz: ' + event.title">
-                      <svg width="14" height="14" viewBox="0 0 24 24" fill="currentColor">
-                        <path d="M13,9H18.5L13,3.5V9M6,2H14L20,8V20A2,2 0 0,1 18,22H6C4.89,22 4,21.1 4,20V4C4,2.89 4.89,2 6,2M15,18V16H6V18H15M18,14V12H6V14H18Z" />
-                      </svg>
-                    </button>
-                    <button class="quick-view-btn" 
-                            @click="viewEventFromDay(event)"
-                            :title="'View ' + event.title + ' details'">
-                      <svg width="14" height="14" viewBox="0 0 24 24" fill="currentColor">
-                        <path d="M12,9A3,3 0 0,0 9,12A3,3 0 0,0 12,15A3,3 0 0,0 15,12A3,3 0 0,0 12,9M12,17A5,5 0 0,1 7,12A5,5 0 0,1 12,7A5,5 0 0,1 17,12A5,5 0 0,1 12,17M12,4.5C7,4.5 2.73,7.61 1,12C2.73,16.39 7,19.5 12,19.5C17,19.5 21.27,16.39 23,12C21.27,7.61 17,4.5 12,4.5Z" />
-                      </svg>
-                    </button>
-                  </div>
-                </div>
-              </div>
-            </div>
           </div>
         </div>
       </div>
-
-      <!-- Event Details Modal -->
-      <div v-if="selectedEvent" class="modal-overlay" @click="closeModal">
-        <div class="modal-content" @click.stop>
-          <div class="modal-header">
-            <h3>{{ selectedEvent.title }}</h3>
-            <button @click="closeModal" class="close-btn">
-              <svg width="20" height="20" viewBox="0 0 24 24" fill="currentColor">
-                <path d="M19,6.41L17.59,5L12,10.59L6.41,5L5,6.41L10.59,12L5,17.59L6.41,19L12,13.41L17.59,19L19,17.59L13.41,12L19,6.41Z" />
-              </svg>
-            </button>
-          </div>
-          <div class="modal-body">
-            <div class="event-detail">
-              <strong>Subject:</strong> {{ selectedEvent.subject }}
-            </div>
-            <div class="event-detail">
-              <strong>Date:</strong> {{ formatEventDate(selectedEvent.date) }}
-            </div>
-            <div class="event-detail">
-              <strong>Time:</strong> {{ selectedEvent.time }}
-            </div>
-            <div class="event-detail">
-              <strong>Type:</strong> {{ selectedEvent.type }}
-            </div>
-            <div class="event-detail">
-              <strong>Status:</strong> 
-              <span :class="['status-badge', getEventStatus(selectedEvent)]">
-                {{ getEventStatusText(selectedEvent) }}
-              </span>
-            </div>
-            <div class="event-detail">
-              <strong>Description:</strong> {{ selectedEvent.description }}
-            </div>
-            <div v-if="selectedEvent.quizCode" class="event-detail">
-              <strong>Quiz Code:</strong> {{ selectedEvent.quizCode }}
-            </div>
-            <div v-if="selectedEvent.attemptsAllowed" class="event-detail">
-              <strong>Attempts:</strong> {{ selectedEvent.totalAttempts }} / {{ selectedEvent.attemptsAllowed }} used
-            </div>
-            <div v-if="selectedEvent.isCompleted && selectedEvent.bestScore" class="event-detail">
-              <strong>Best Score:</strong> {{ selectedEvent.bestScore.toFixed(1) }}%
-            </div>
-            <div v-if="canTakeQuiz(selectedEvent)" class="modal-actions">
-              <button class="take-quiz-btn-modal" @click="takeQuiz(selectedEvent)">
-                <svg width="16" height="16" viewBox="0 0 24 24" fill="currentColor">
-                  <path d="M13,9H18.5L13,3.5V9M6,2H14L20,8V20A2,2 0 0,1 18,22H6C4.89,22 4,21.1 4,20V4C4,2.89 4.89,2 6,2M15,18V16H6V18H15M18,14V12H6V14H18Z" />
-                </svg>
-                Take Quiz Now
-              </button>
-            </div>
-            <div v-else-if="selectedEvent.isCompleted" class="modal-info">
-              <div class="completed-message">
-                <svg width="24" height="24" viewBox="0 0 24 24" fill="currentColor">
-                  <path d="M21,7L9,19L3.5,13.5L4.91,12.09L9,16.17L19.59,5.59L21,7Z" />
-                </svg>
-                <span>Quiz Completed!</span>
-              </div>
-            </div>
-            <div v-else-if="getEventStatus(selectedEvent) === 'overdue'" class="modal-info">
-              <div class="overdue-message">
-                <svg width="24" height="24" viewBox="0 0 24 24" fill="currentColor">
-                  <path d="M13,14H11V10H13M13,18H11V16H13M1,21H23L12,2L1,21Z" />
-                </svg>
-                <span>Quiz Deadline Passed</span>
-              </div>
-            </div>
-          </div>
-        </div>
-      </div>
+    </div>
     </div>
 
     <!-- Notifications Area -->
@@ -341,7 +316,7 @@
   </div>
 </template>
 
-<script>
+<script lang="ts">
 import { supabase } from '@/supabase.js'
 
 export default {
@@ -354,7 +329,6 @@
       selectedDay: null,
       currentTime: new Date(),
       statusUpdateInterval: null,
-      fastUpdateInterval: null,
       realTimeSubscription: null,
       loading: true,
       error: null,
@@ -743,58 +717,13 @@
       }
     },
 
-    canTakeQuiz(event) {
-      if (!event) return false;
+    async markAsCompleted(event) {
+      this.showNotification(`Click to take quiz: ${event.title}`, 'info');
       
-      // Can't take if already completed
-      if (event.isCompleted) return false;
-      
-      // Can't take if no more attempts left
-      if (event.totalAttempts >= event.attemptsAllowed) return false;
-      
-      // Can't take if overdue (past deadline)
-      const status = this.getEventStatus(event);
-      if (status === 'overdue') return false;
-      
-      // Can take if it's upcoming or due today
-      return status === 'upcoming' || status === 'due-today';
-    },
-
-    takeQuiz(event) {
-      // Close any open modals
       this.selectedEvent = null;
       this.selectedDay = null;
       
-      console.log('Current route:', this.$route.path);
-      console.log('Attempting to navigate to subjects page for quiz:', {
-        id: event.id,
-        code: event.quizCode,
-        title: event.title
-      });
-      
-      // Check if we're already on subjects page
-      if (this.$route.path === '/student/subjects' || this.$route.name === 'StudentSubjects') {
-        console.log('Already on subjects page, reloading...');
-        // Force a reload of the current page
-        this.$router.go(0);
-        this.showNotification(`Refreshing Subjects page - ${event.title}`, 'info');
-      } else {
-        // Navigate to subjects page
-        this.$router.push('/student/subjects')
-          .then(() => {
-            console.log('Successfully navigated to subjects page');
-            this.showNotification(`Opening Subjects page - ${event.title}`, 'info');
-          })
-          .catch(err => {
-            console.error('Navigation error:', err);
-            // Try with name-based navigation as fallback
-            this.$router.push({ name: 'StudentSubjects' })
-              .catch(err2 => {
-                console.error('Fallback navigation also failed:', err2);
-                this.showNotification('Unable to navigate to subjects page', 'error');
-              });
-          });
-      }
+      console.log('Navigate to quiz:', event.id, 'Code:', event.quizCode);
     },
 
     showNotification(message, type = 'info') {
@@ -1008,120 +937,6 @@
 </script>
 
 <style scoped>
-<<<<<<< HEAD
-@import url('https://fonts.googleapis.com/css2?family=Inter:wght@300;400;500;600;700;800&display=swap');
-
-/* === NEW STYLES FOR TAKE QUIZ BUTTONS === */
-.take-quiz-btn {
-  background: linear-gradient(135deg, #3D8D7A 0%, #4dbb98 100%);
-  color: var(--text-inverse);
-  border: none;
-  border-radius: 8px;
-  padding: 0.5rem 1rem;
-  cursor: pointer;
-  transition: all 0.3s ease;
-  font-weight: 600;
-  font-size: 0.875rem;
-  display: flex;
-  align-items: center;
-  gap: 0.5rem;
-  font-family: 'Inter', sans-serif;
-}
-
-.take-quiz-btn:hover {
-  transform: translateY(-2px);
-  box-shadow: 0 8px 25px rgba(61, 141, 122, 0.3);
-}
-
-.take-quiz-btn:disabled {
-  background: #ccc;
-  cursor: not-allowed;
-  opacity: 0.6;
-}
-
-.take-quiz-btn-modal {
-  background: linear-gradient(135deg, #3D8D7A 0%, #4dbb98 100%);
-  color: var(--text-inverse);
-  border: none;
-  border-radius: 12px;
-  padding: 0.875rem 1.5rem;
-  cursor: pointer;
-  transition: all 0.3s ease;
-  font-weight: 600;
-  font-size: 0.875rem;
-  display: flex;
-  align-items: center;
-  gap: 0.5rem;
-  font-family: 'Inter', sans-serif;
-  width: 100%;
-  justify-content: center;
-}
-
-.take-quiz-btn-modal:hover {
-  transform: translateY(-2px);
-  box-shadow: 0 8px 25px rgba(61, 141, 122, 0.3);
-}
-
-.quick-take-quiz-btn {
-  background: linear-gradient(135deg, #3D8D7A 0%, #4dbb98 100%);
-  color: var(--text-inverse);
-  border: none;
-  border-radius: 8px;
-  width: 32px;
-  height: 32px;
-  cursor: pointer;
-  transition: all 0.3s ease;
-  display: flex;
-  align-items: center;
-  justify-content: center;
-}
-
-.quick-take-quiz-btn:hover {
-  transform: scale(1.1);
-  box-shadow: 0 4px 12px rgba(61, 141, 122, 0.3);
-}
-
-.modal-info {
-  padding-top: 1rem;
-  border-top: 1px solid rgba(61, 141, 122, 0.1);
-}
-
-.completed-message {
-  display: flex;
-  align-items: center;
-  gap: 0.75rem;
-  padding: 1rem;
-  background: rgba(34, 197, 94, 0.1);
-  border-radius: 12px;
-  color: #16a34a;
-  font-weight: 600;
-}
-
-.completed-message svg {
-  color: #16a34a;
-}
-
-.overdue-message {
-  display: flex;
-  align-items: center;
-  gap: 0.75rem;
-  padding: 1rem;
-  background: rgba(245, 158, 11, 0.1);
-  border-radius: 12px;
-  color: #d97706;
-  font-weight: 600;
-}
-
-.overdue-message svg {
-  color: #d97706;
-}
-
-/* === EXISTING STYLES === */
-.header-flex-align {
-  display: flex;
-  justify-content: space-between;
-  align-items: flex-start;
-=======
 @import url('https://fonts.googleapis.com/css2?family=Inter:wght@400;500;600;700&display=swap');
 
 * {
@@ -1135,31 +950,12 @@
   background: #FBFFE4;
   padding: 1.5rem;
   font-family: 'Inter', sans-serif;
->>>>>>> 8d35ead4
 }
 .dark .calendar-container {
   background: #181c20;
 }
-<<<<<<< HEAD
-.minimal-header-card {
-  border-radius: 28px;
-  box-shadow: 0 8px 32px 0 var(--shadow-strong);
-  background: var(--bg-card);
-  border: 1.5px solid var(--border-color-hover);
-  padding: 3.5rem 4.5rem;
-  min-height: 170px;
-  gap: 3.5rem;
-  margin-bottom: 2.2rem;
-}
-.minimal-header-icon {
-  width: 88px;
-  height: 88px;
-  background: #4dbb98;
-  border-radius: 20px;
-=======
 /* Header Card Styles (matching Subjects.vue) */
 .section-header-card {
->>>>>>> 8d35ead4
   display: flex;
   align-items: center;
   background: #FBFFE4;
@@ -1258,10 +1054,7 @@
   color: #A3D1C6;
 }
 
-<<<<<<< HEAD
-=======
 /* Loading and Error States */
->>>>>>> 8d35ead4
 .loading-container {
   display: flex;
   flex-direction: column;
@@ -1357,8 +1150,6 @@
   box-shadow: 0 2px 8px rgba(0,0,0,0.25);
 }
 
-<<<<<<< HEAD
-=======
 .legend-item {
   display: flex;
   align-items: center;
@@ -1383,7 +1174,6 @@
 .legend-color.overdue { background: #f59e0b; }
 
 /* Notifications */
->>>>>>> 8d35ead4
 .notifications-container {
   position: fixed;
   top: 2rem;
@@ -1476,6 +1266,7 @@
   }
 }
 
+/* Live Indicator */
 .live-indicator {
   animation: pulse 2s infinite;
 }
@@ -1489,29 +1280,6 @@
   }
 }
 
-<<<<<<< HEAD
-.calendar-container {
-  padding: 2rem;
-  max-width: 1400px;
-  margin: 0 auto;
-  font-family: 'Inter', sans-serif;
-  background: var(--bg-primary);
-  min-height: 100vh;
-}
-
-.status-legend {
-  background: var(--bg-card);
-  backdrop-filter: blur(20px);
-  border-radius: 20px;
-  padding: 1.5rem 2rem;
-  margin-bottom: 2rem;
-  margin-top: 1.5rem;
-  display: flex;
-  justify-content: center;
-  gap: 4.5rem;
-  box-shadow: 0 8px 32px var(--shadow-light);
-  border: 1px solid var(--border-color);
-=======
 .calendar-nav {
   background: #FBFFE4;
   border-radius: 12px;
@@ -1575,7 +1343,6 @@
 }
 .dark .current-month {
   color: #A3D1C6;
->>>>>>> 8d35ead4
 }
 
 .view-toggle {
@@ -1591,39 +1358,6 @@
   border-color: #3D8D7A;
 }
 
-<<<<<<< HEAD
-.calendar-nav {
-  background: var(--bg-card);
-  backdrop-filter: blur(20px);
-  border-radius: 20px;
-  padding: 2rem;
-  margin-bottom: 2rem;
-  display: flex;
-  justify-content: space-between;
-  align-items: center;
-  box-shadow: 0 8px 32px var(--shadow-light);
-  border: 1px solid var(--border-color);
-}
-
-.nav-controls {
-  display: flex;
-  align-items: center;
-  gap: 2rem;
-}
-
-.nav-btn {
-  background: rgba(251, 255, 228, 0.8);
-  border: 1px solid rgba(61, 141, 122, 0.1);
-  border-radius: 12px;
-  width: 44px;
-  height: 44px;
-  cursor: pointer;
-  transition: all 0.3s ease;
-  display: flex;
-  align-items: center;
-  justify-content: center;
-  color: #3D8D7A;
-=======
 .view-btn {
   background: transparent;
   border: none;
@@ -1638,7 +1372,6 @@
 }
 .dark .view-btn {
   color: #9ca3af;
->>>>>>> 8d35ead4
 }
 
 .view-btn:hover {
@@ -1858,6 +1591,7 @@
   font-weight: 600;
 }
 
+/* Modal Styles */
 .modal-overlay {
   position: fixed;
   top: 0;
@@ -2148,8 +1882,6 @@
   gap: 0.5rem;
 }
 
-<<<<<<< HEAD
-=======
 .quick-answer-btn {
   background: #10b981;
   color: white;
@@ -2169,7 +1901,6 @@
   transform: scale(1.05);
 }
 
->>>>>>> 8d35ead4
 .quick-view-btn {
   background: #FBFFE4;
   border: 1px solid #A3D1C6;
@@ -2197,6 +1928,7 @@
   background: #3D8D7A;
 }
 
+/* List View Styles */
 .events-list {
   display: flex;
   flex-direction: column;
@@ -2355,8 +2087,6 @@
   align-items: center;
 }
 
-<<<<<<< HEAD
-=======
 .answer-btn {
   background: #10b981;
   color: white;
@@ -2378,7 +2108,6 @@
   transform: translateY(-1px);
 }
 
->>>>>>> 8d35ead4
 .view-btn-small {
   background: #FBFFE4;
   border: 1px solid #A3D1C6;
@@ -2470,7 +2199,7 @@
 }
 
 .event-detail strong {
-  min-width: 100px;
+  min-width: 80px;
   color: #3D8D7A;
   font-weight: 600;
   font-size: 0.875rem;
@@ -2496,8 +2225,6 @@
   border-top-color: rgba(61, 141, 122, 0.2);
 }
 
-<<<<<<< HEAD
-=======
 .answer-btn-modal {
   background: #10b981;
   color: white;
@@ -2522,28 +2249,19 @@
 }
 
 /* Responsive Design */
->>>>>>> 8d35ead4
 @media (max-width: 768px) {
   .calendar-container {
     padding: 1rem;
   }
   
-<<<<<<< HEAD
-  .minimal-header-card {
-=======
   .section-header-card {
->>>>>>> 8d35ead4
     flex-direction: column;
     text-align: center;
     gap: 1.5rem;
     padding: 1.5rem;
   }
   
-<<<<<<< HEAD
-  .section-header-left {
-=======
   .section-header-content {
->>>>>>> 8d35ead4
     flex-direction: column;
     align-items: center;
     text-align: center;
@@ -2555,13 +2273,8 @@
     gap: 1.5rem;
   }
   
-<<<<<<< HEAD
-  .minimal-header-title {
-    font-size: 2rem;
-=======
   .section-header-title {
     font-size: 1.25rem;
->>>>>>> 8d35ead4
   }
   
   .status-legend {
@@ -2631,4 +2344,156 @@
     justify-content: flex-end;
   }
 }
-</style>+</style>
+
+/* --- Modern Card Header Styles (from Home.vue) --- */
+.section-header-card {
+  position: relative;
+  background: var(--bg-primary);
+  border-radius: 32px;
+  padding: 3.5rem;
+  margin-bottom: 2.5rem;
+  min-height: 180px;
+  box-shadow: 
+    0 24px 48px rgba(61, 141, 122, 0.08),
+    0 12px 24px rgba(61, 141, 122, 0.04),
+    inset 0 1px 0 rgba(255, 255, 255, 0.8);
+  border: 2px solid rgba(61, 141, 122, 0.08);
+  overflow: hidden;
+  transition: all 0.4s cubic-bezier(0.4, 0, 0.2, 1);
+}
+.section-header-card:hover {
+  transform: translateY(-2px);
+  box-shadow: 
+    0 32px 64px rgba(61, 141, 122, 0.12),
+    0 16px 32px rgba(61, 141, 122, 0.06),
+    inset 0 1px 0 rgba(255, 255, 255, 0.9);
+}
+.header-bg-decoration {
+  position: absolute;
+  top: -50%;
+  right: -20%;
+  width: 120%;
+  height: 200%;
+  background: radial-gradient(ellipse at center, rgba(77, 187, 152, 0.08) 0%, transparent 70%);
+  z-index: 1;
+}
+.floating-shapes {
+  position: absolute;
+  top: 0;
+  left: 0;
+  right: 0;
+  bottom: 0;
+  z-index: 1;
+  pointer-events: none;
+}
+.shape {
+  position: absolute;
+  border-radius: 50%;
+  background: linear-gradient(135deg, rgba(77, 187, 152, 0.1) 0%, rgba(51, 128, 107, 0.05) 100%);
+}
+.shape-1 {
+  width: 120px;
+  height: 120px;
+  top: -30px;
+  right: 10%;
+  animation: float 6s ease-in-out infinite;
+}
+.shape-2 {
+  width: 80px;
+  height: 80px;
+  bottom: -20px;
+  right: 25%;
+  animation: float 8s ease-in-out infinite reverse;
+}
+.shape-3 {
+  width: 60px;
+  height: 60px;
+  top: 50%;
+  right: 5%;
+  animation: float 7s ease-in-out infinite;
+}
+@keyframes float {
+  0%, 100% { transform: translateY(0) rotate(0deg); }
+  50% { transform: translateY(-20px) rotate(10deg); }
+}
+.section-header-content {
+  position: relative;
+  z-index: 2;
+  display: flex;
+  align-items: center;
+  justify-content: space-between;
+  width: 100%;
+}
+.section-header-left {
+  display: flex;
+  align-items: center;
+  gap: 2.5rem;
+}
+.section-header-icon {
+  width: 80px;
+  height: 80px;
+  background: linear-gradient(135deg, #4dbb98 0%, #33806b 100%);
+  border-radius: 24px;
+  display: flex;
+  align-items: center;
+  justify-content: center;
+  color: var(--text-inverse);
+  box-shadow: 
+    0 12px 24px rgba(61, 141, 122, 0.2),
+    inset 0 1px 0 rgba(255, 255, 255, 0.2);
+  transition: all 0.3s ease;
+}
+.section-header-icon:hover {
+  transform: scale(1.05);
+}
+.header-text {
+  display: flex;
+  flex-direction: column;
+  gap: 0.5rem;
+}
+.section-header-title {
+  font-size: 2.5rem;
+  font-weight: 800;
+  color: #2d6a57;
+  letter-spacing: -0.02em;
+  background: linear-gradient(135deg, #33806b 0%, #4dbb98 100%);
+  background-clip: text;
+  -webkit-background-clip: text;
+  -webkit-text-fill-color: transparent;
+  margin-bottom: 0.25rem;
+}
+.section-header-subtitle {
+  font-size: 1.25rem;
+  font-weight: 600;
+  color: #5e8c7a;
+  margin-bottom: 0.25rem;
+}
+.section-header-description {
+  font-size: 1rem;
+  color: #7a9c8f;
+  font-weight: 400;
+  opacity: 0.9;
+}
+.header-badge {
+  background: rgba(77, 187, 152, 0.1);
+  border: 2px solid rgba(77, 187, 152, 0.2);
+  border-radius: 20px;
+  padding: 1rem 1.5rem;
+  backdrop-filter: blur(10px);
+}
+.badge-content {
+  display: flex;
+  align-items: center;
+  gap: 0.75rem;
+}
+.badge-icon {
+  font-size: 1.5rem;
+}
+.badge-text {
+  font-size: 0.9rem;
+  font-weight: 600;
+  color: #33806b;
+  text-transform: uppercase;
+  letter-spacing: 0.5px;
+}
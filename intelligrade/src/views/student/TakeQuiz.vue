--- conflicted
+++ resolved
@@ -1,96 +1,4 @@
 <template>
-<<<<<<< HEAD
-  <div class="min-h-screen bg-gradient-to-br from-blue-50 via-indigo-50 to-purple-50 p-6">
-    <!-- Animated Background Shapes -->
-    <div class="fixed inset-0 overflow-hidden pointer-events-none">
-      <div class="floating-shape shape-1"></div>
-      <div class="floating-shape shape-2"></div>
-      <div class="floating-shape shape-3"></div>
-    </div>
-
-    <div class="max-w-6xl mx-auto relative z-10">
-      <!-- Loading State -->
-      <div v-if="isLoading" class="glass-card p-12 text-center slide-up">
-        <div class="w-16 h-16 border-4 border-blue-500 border-t-transparent rounded-full animate-spin mx-auto mb-4"></div>
-        <p class="text-gray-600 font-semibold">Loading quizzes...</p>
-      </div>
-
-      <!-- Quiz History View (Default when not taking quiz) -->
-      <div v-else-if="!quizStarted && !isLoading" class="slide-up space-y-6">
-        <!-- Header -->
-        <div class="glass-card p-6">
-          <div class="flex items-center justify-between">
-            <div>
-              <h2 class="text-3xl font-bold text-gray-800">{{ subjectName }}</h2>
-              <p class="text-gray-600">{{ sectionName }}</p>
-            </div>
-            <button @click="goBackToSubjects" class="btn-secondary">
-              <svg class="w-5 h-5 mr-2" fill="none" stroke="currentColor" viewBox="0 0 24 24">
-                <path stroke-linecap="round" stroke-linejoin="round" stroke-width="2" d="M10 19l-7-7m0 0l7-7m-7 7h18"/>
-              </svg>
-              Back to Subjects
-            </button>
-          </div>
-        </div>
-
-        <!-- Available Quizzes -->
-        <div v-if="availableQuizzes.length > 0" class="glass-card p-6">
-          <h3 class="text-2xl font-bold text-gray-800 mb-4">📝 Available Quizzes</h3>
-          <div class="space-y-3">
-            <div v-for="quiz in availableQuizzes" :key="quiz.quiz_id" 
-     class="quiz-item available"
-     style="cursor: default;">
-              <div class="flex-1">
-                <div class="flex items-center gap-3 mb-2">
-                  <h4 class="text-xl font-bold text-gray-800">{{ quiz.title }}</h4>
-                  <span class="badge badge-new">New</span>
-                </div>
-                <p class="text-gray-600 text-sm mb-3">{{ quiz.description }}</p>
-                <div class="flex items-center gap-4 text-sm">
-                  <span class="quiz-stat">📝 {{ quiz.number_of_questions }} Questions</span>
-                  <span v-if="quiz.has_time_limit" class="quiz-stat">⏱️ {{ quiz.time_limit_minutes }} min</span>
-                  <span class="quiz-stat">🔁 {{ quiz.attempts_used }}/{{ quiz.attempts_allowed === 999 ? '∞' : quiz.attempts_allowed }} Attempts</span>
-                </div>
-              </div>
-              <button @click="selectQuiz(quiz)" class="btn-take-quiz" style="pointer-events: auto;">
-                Start Quiz
-                <svg class="w-5 h-5" fill="none" stroke="currentColor" viewBox="0 0 24 24">
-                  <path stroke-linecap="round" stroke-linejoin="round" stroke-width="2" d="M9 5l7 7-7 7"/>
-                </svg>
-              </button>
-            </div>
-          </div>
-        </div>
-
-        <!-- Completed Quizzes -->
-        <div v-if="completedQuizzes.length > 0" class="glass-card p-6">
-          <h3 class="text-2xl font-bold text-gray-800 mb-4">✅ Completed Quizzes</h3>
-          <div class="space-y-3">
-            <div v-for="quiz in completedQuizzes" :key="quiz.quiz_id" 
-                 class="quiz-item completed"
-                 @click="viewQuizResult(quiz)">
-              <div class="flex-1">
-                <div class="flex items-center gap-3 mb-2">
-                  <h4 class="text-lg font-bold text-gray-800">{{ quiz.title }}</h4>
-                  <span :class="['badge', getScoreBadgeClass(quiz.best_percentage)]">
-                    {{ quiz.best_percentage }}%
-                  </span>
-                </div>
-                <div class="flex items-center gap-4 text-sm text-gray-600">
-                  <span>Best Score: {{ quiz.best_score }}/{{ quiz.max_score }} points</span>
-                  <span>Attempts: {{ quiz.total_attempts }}</span>
-                  <span>Last taken: {{ formatDate(quiz.latest_attempt_date) }}</span>
-                </div>
-              </div>
-              <button class="btn-view-result">
-                View Results
-                <svg class="w-5 h-5" fill="none" stroke="currentColor" viewBox="0 0 24 24">
-                  <path stroke-linecap="round" stroke-linejoin="round" stroke-width="2" d="M9 5l7 7-7 7"/>
-                </svg>
-              </button>
-            </div>
-          </div>
-=======
   <div class="take-quiz-page">
     <!-- Header Section -->
     <div class="section-header-card">
@@ -145,46 +53,9 @@
           <div class="stat-icon">📊</div>
           <div class="stat-value">{{ averageScore }}%</div>
           <div class="stat-label">Average Score</div>
->>>>>>> b0b94e62
-        </div>
-
-        <!-- No Quizzes Available -->
-        <div v-if="availableQuizzes.length === 0 && completedQuizzes.length === 0" class="glass-card p-12 text-center">
-          <div class="w-32 h-32 mx-auto mb-6 bg-gradient-to-br from-gray-300 to-gray-400 rounded-full flex items-center justify-center shadow-lg">
-            <svg class="w-16 h-16 text-white" fill="none" stroke="currentColor" viewBox="0 0 24 24">
-              <path stroke-linecap="round" stroke-linejoin="round" stroke-width="2" d="M9 12h6m-6 4h6m2 5H7a2 2 0 01-2-2V5a2 2 0 012-2h5.586a1 1 0 01.707.293l5.414 5.414a1 1 0 01.293.707V19a2 2 0 01-2 2z"/>
-            </svg>
-          </div>
-          <h2 class="text-3xl font-bold text-gray-800 mb-4">No Quizzes Available Yet</h2>
-          <p class="text-gray-600 mb-6">Your teacher hasn't published any quizzes for this section yet.</p>
         </div>
       </div>
 
-<<<<<<< HEAD
-      <!-- Quiz Start Screen -->
-      <div v-else-if="selectedQuiz && !quizStarted" class="slide-up">
-        <div class="glass-card p-8">
-          <button @click="backToList" class="btn-back mb-6">
-            <svg class="w-5 h-5" fill="none" stroke="currentColor" viewBox="0 0 24 24">
-              <path stroke-linecap="round" stroke-linejoin="round" stroke-width="2" d="M15 19l-7-7 7-7"/>
-            </svg>
-            Back to Quiz List
-          </button>
-
-          <h2 class="text-3xl font-bold text-gray-800 mb-2">{{ selectedQuiz.title }}</h2>
-          <p class="text-gray-600 mb-6">{{ selectedQuiz.description }}</p>
-
-          <div class="grid grid-cols-1 md:grid-cols-3 gap-4 mb-6">
-            <div class="info-card">
-              <div class="text-4xl mb-2">📝</div>
-              <div class="text-2xl font-bold text-gray-800">{{ selectedQuiz.number_of_questions }}</div>
-              <div class="text-sm text-gray-600">Questions</div>
-            </div>
-            <div class="info-card">
-              <div class="text-4xl mb-2">⏱️</div>
-              <div class="text-2xl font-bold text-gray-800">
-                {{ selectedQuiz.has_time_limit ? selectedQuiz.time_limit_minutes + ' min' : 'No Limit' }}
-=======
       <!-- Quizzes Categories -->
       <div class="quizzes-section">
         <!-- New Quizzes -->
@@ -205,7 +76,6 @@
                   <span class="code-label">Code:</span>
                   <span class="code-value">{{ quiz.quiz_code }}</span>
                 </div>
->>>>>>> b0b94e62
               </div>
               <p class="quiz-description">{{ quiz.description || 'No description provided' }}</p>
               <div class="quiz-meta">
@@ -390,22 +260,6 @@
               </div>
             </div>
 
-<<<<<<< HEAD
-          <!-- Navigation -->
-          <div class="flex items-center justify-between pt-6 border-t border-gray-200">
-            <button 
-              @click="previousQuestion" 
-              :disabled="currentQuestionIndex === 0"
-              class="btn-nav"
-              :class="{ 'opacity-50 cursor-not-allowed': currentQuestionIndex === 0 }">
-              <svg class="w-5 h-5" fill="none" stroke="currentColor" viewBox="0 0 24 24">
-                <path stroke-linecap="round" stroke-linejoin="round" stroke-width="2" d="M15 19l-7-7 7-7"/>
-              </svg>
-              Previous
-            </button>
-
-            <div class="flex items-center gap-2 flex-wrap justify-center">
-=======
             <div class="action-card">
               <div v-if="!canTakeCurrentQuiz" class="warning-message">
                 <svg width="24" height="24" viewBox="0 0 24 24" fill="currentColor">
@@ -413,7 +267,6 @@
                 </svg>
                 <span>{{ quizUnavailableReason }}</span>
               </div>
->>>>>>> b0b94e62
               <button 
                 v-else
                 @click="startQuiz" 
@@ -462,19 +315,6 @@
               {{ getQuestionTypeLabel(questions[currentQuestionIndex].question_type) }}
             </div>
           </div>
-<<<<<<< HEAD
-          
-          <h2 class="text-3xl font-bold text-gray-800 mb-4">Quiz Submitted Successfully!</h2>
-          <p class="text-gray-600 mb-8">Your answers have been recorded and automatically graded.</p>
-          
-          <div class="flex justify-center gap-4">
-            <button @click="backToQuizList" class="btn-primary">
-              <svg class="w-5 h-5 mr-2" fill="none" stroke="currentColor" viewBox="0 0 24 24">
-                <path stroke-linecap="round" stroke-linejoin="round" stroke-width="2" d="M9 5l7 7-7 7"/>
-              </svg>
-              View Quiz List
-            </button>
-=======
 
           <h2 class="question-text">{{ questions[currentQuestionIndex].question_text }}</h2>
 
@@ -545,7 +385,6 @@
               }]"
               @click="goToQuestion(index)"
             ></div>
->>>>>>> b0b94e62
           </div>
 
           <button 
@@ -594,24 +433,11 @@
             </p>
           </div>
         </div>
-<<<<<<< HEAD
-        <div class="modal-footer">
-          <button @click="showSubmitModal = false" class="btn-secondary-modal flex-1">
-            Cancel
-          </button>
-          <button @click="submitQuiz" :disabled="isSubmitting" class="btn-submit flex-1">
-            <div v-if="isSubmitting" class="spinner-small"></div>
-            <svg v-else class="w-5 h-5 mr-2" fill="none" stroke="currentColor" viewBox="0 0 24 24">
-              <path stroke-linecap="round" stroke-linejoin="round" stroke-width="2" d="M5 13l4 4L19 7"/>
-            </svg>
-            {{ isSubmitting ? 'Submitting...' : 'Yes, Submit' }}
-=======
         <div class="modal-actions">
           <button @click="showSubmitModal = false" class="btn btn-secondary">Cancel</button>
           <button @click="submitQuiz" :disabled="isSubmitting" class="btn btn-primary">
             <div v-if="isSubmitting" class="spinner"></div>
             <span>{{ isSubmitting ? 'Submitting...' : 'Yes, Submit' }}</span>
->>>>>>> b0b94e62
           </button>
         </div>
       </div>
@@ -631,15 +457,6 @@
     const route = useRoute();
 
     // State
-<<<<<<< HEAD
-    const isLoading = ref(true);
-    const sectionId = ref(null);
-    const sectionName = ref('Loading...');
-    const subjectName = ref('Loading...');
-    const studentId = ref(null);
-    const availableQuizzes = ref([]);
-    const completedQuizzes = ref([]);
-=======
     const loading = ref(true);
     const studentInfo = ref({
       full_name: 'Loading...',
@@ -658,7 +475,6 @@
     });
 
     const quizzes = ref([]);
->>>>>>> b0b94e62
     const selectedQuiz = ref(null);
     const takingQuiz = ref(false);
     const currentAttempt = ref(null);
@@ -780,16 +596,12 @@
           return false;
         }
 
-<<<<<<< HEAD
-        studentId.value = student.id;
-=======
         studentInfo.value = {
           full_name: student.full_name,
           grade_level: student.grade_level,
           student_id: student.id
         };
 
->>>>>>> b0b94e62
         return true;
       } catch (error) {
         console.error('Error loading student info:', error);
@@ -797,20 +609,11 @@
       }
     };
 
-<<<<<<< HEAD
-    const loadAllQuizzes = async () => {
-      isLoading.value = true;
-      
-      try {
-        const userSuccess = await fetchCurrentUser();
-        if (!userSuccess) return;
-=======
     const loadRouteParams = () => {
       const subjectId = route.params.subjectId;
       const sectionId = route.params.sectionId;
       const subjectName = route.query.subjectName || 'Subject';
       const sectionName = route.query.sectionName || '';
->>>>>>> b0b94e62
 
       if (!subjectId || !sectionId) {
         console.error('Missing required route parameters');
@@ -822,95 +625,6 @@
         name: subjectName
       };
 
-<<<<<<< HEAD
-        const { data: allQuizzes, error: quizError } = await supabase
-          .from('quizzes')
-          .select('*')
-          .eq('section_id', sectionId.value)
-          .eq('status', 'published')
-          .order('created_at', { ascending: false });
-
-        if (quizError) throw quizError;
-
-        if (!allQuizzes || allQuizzes.length === 0) {
-          availableQuizzes.value = [];
-          completedQuizzes.value = [];
-          isLoading.value = false;
-          return;
-        }
-
-        const quizIds = allQuizzes.map(q => q.id);
-        const { data: results } = await supabase
-          .from('quiz_results')
-          .select('*')
-          .eq('student_id', studentId.value)
-          .in('quiz_id', quizIds);
-
-        const resultsMap = {};
-        (results || []).forEach(r => {
-          resultsMap[r.quiz_id] = r;
-        });
-
-        const { data: attempts } = await supabase
-          .from('quiz_attempts')
-          .select('quiz_id, attempt_number, status')
-          .eq('student_id', studentId.value)
-          .in('quiz_id', quizIds);
-
-        const attemptsMap = {};
-        (attempts || []).forEach(a => {
-          if (!attemptsMap[a.quiz_id]) attemptsMap[a.quiz_id] = [];
-          attemptsMap[a.quiz_id].push(a);
-        });
-
-        const now = new Date();
-        const available = [];
-        const completed = [];
-
-        allQuizzes.forEach(quiz => {
-          const startOk = !quiz.start_date || new Date(quiz.start_date) <= now;
-          const endOk = !quiz.end_date || new Date(quiz.end_date) >= now;
-          
-          if (!startOk || !endOk) return;
-
-          const quizAttempts = (attemptsMap[quiz.id] || []).filter(a =>  
-            ['submitted', 'graded', 'reviewed'].includes(a.status)
-          );
-          const attemptsUsedCount = quizAttempts.length;
-          const hasAttemptsRemaining = quiz.attempts_allowed === 999 || attemptsUsedCount < quiz.attempts_allowed;
-
-          const result = resultsMap[quiz.id];
-
-          if (result && result.status === 'completed') {
-            completed.push({
-              ...quiz,
-              quiz_id: quiz.id,
-              best_score: result.best_score,
-              best_percentage: result.best_percentage,
-              max_score: quizAttempts[0]?.max_score || quiz.number_of_questions,
-              total_attempts: result.total_attempts,
-              latest_attempt_date: result.latest_attempt_date,
-              can_retake: hasAttemptsRemaining
-            });
-          } else if (hasAttemptsRemaining) {
-            available.push({
-              ...quiz,
-              quiz_id: quiz.id,
-              attempts_used: attemptsUsedCount,
-              is_available: true
-            });
-          }
-        });
-
-        availableQuizzes.value = available;
-        completedQuizzes.value = completed;
-        
-      } catch (error) {
-        console.error('Error loading quizzes:', error);
-        alert('Failed to load quizzes: ' + error.message);
-      } finally {
-        isLoading.value = false;
-=======
       section.value = {
         id: sectionId,
         name: sectionName
@@ -1017,7 +731,6 @@
       
       if (selectedQuiz.value.end_date && new Date(selectedQuiz.value.end_date) <= now) {
         return 'expired';
->>>>>>> b0b94e62
       }
       
       return 'available';
@@ -1038,44 +751,12 @@
       return 'Available Now';
     };
 
-<<<<<<< HEAD
-    const backToList = () => {
-      selectedQuiz.value = null;
-      previousAttempts.value = [];
-      attemptsUsed.value = 0;
-    };
-
-    const backToQuizList = () => {
-      quizSubmitted.value = false;
-      quizStarted.value = false;
-      selectedQuiz.value = null;
-      currentQuestionIndex.value = 0;
-      questions.value = [];
-      studentAnswers.value = {};
-      loadAllQuizzes();
-    };
-    
-    const selectQuiz = async (quiz, event) => {
-      // Prevent if clicking the button directly
-      if (event && event.target.closest('.btn-take-quiz')) {
-        return;
-      }
-=======
     const viewQuizDetails = async (quiz) => {
->>>>>>> b0b94e62
       selectedQuiz.value = quiz;
       await checkQuizEligibility(quiz);
       await loadPreviousAttempts(quiz.id);
     };
 
-<<<<<<< HEAD
-    const viewQuizResult = (quiz) => {
-      alert('View quiz results feature coming soon!');
-    };
-    
-    const loadQuizDetails = async () => {
-      if (!selectedQuiz.value) return;
-=======
     const checkQuizEligibility = async (quiz) => {
       const now = getPHTime();
       
@@ -1099,7 +780,6 @@
           return;
         }
       }
->>>>>>> b0b94e62
       
       canTakeCurrentQuiz.value = true;
       quizUnavailableReason.value = '';
@@ -1107,19 +787,11 @@
 
     const loadPreviousAttempts = async (quizId) => {
       try {
-<<<<<<< HEAD
-        const { data: attempts, error: attemptsError } = await supabase
-          .from('quiz_attempts')
-          .select('*')
-          .eq('quiz_id', selectedQuiz.value.quiz_id)
-          .eq('student_id', studentId.value)
-=======
         const { data, error } = await supabase
           .from('quiz_attempts')
           .select('*')
           .eq('quiz_id', quizId)
           .eq('student_id', studentInfo.value.student_id)
->>>>>>> b0b94e62
           .in('status', ['submitted', 'graded', 'reviewed'])
           .order('attempt_number', { ascending: false });
 
@@ -1130,65 +802,6 @@
         console.error('Error loading previous attempts:', error);
       }
     };
-<<<<<<< HEAD
-    
-    const startQuiz = async (event) => {
-      // Stop event propagation
-      if (event) {
-        event.stopPropagation();
-        event.preventDefault();
-      }
-
-      try {
-        console.log('🎯 Starting quiz...', selectedQuiz.value);
-        
-        const canTake = selectedQuiz.value.attempts_allowed === 999 || 
-                       attemptsUsed.value < selectedQuiz.value.attempts_allowed;
-
-        if (!canTake) {
-          alert('You have no attempts remaining for this quiz.');
-          return;
-        }
-
-        const quizId = selectedQuiz.value.quiz_id || selectedQuiz.value.id;
-        console.log('📝 Fetching questions for quiz_id:', quizId);
-        
-        const { data: quizQuestions, error: questionsError } = await supabase
-          .from('quiz_questions')
-          .select(`
-            id,
-            question_number,
-            question_type,
-            question_text,
-            points,
-            question_options (
-              id,
-              option_number,
-              option_text,
-              is_correct
-            )
-          `)
-          .eq('quiz_id', quizId)
-          .order('question_number', { ascending: true });
-        
-        console.log('✅ Questions fetched:', quizQuestions);
-        console.log('❌ Error:', questionsError);
-        
-        if (questionsError) {
-          throw new Error('Failed to load quiz questions: ' + questionsError.message);
-        }
-
-        if (!quizQuestions || quizQuestions.length === 0) {
-          throw new Error('This quiz has no questions. Please contact your teacher.');
-        }
-
-        questions.value = quizQuestions.map(q => ({
-          ...q,
-          options: (q.question_options || []).sort((a, b) => a.option_number - b.option_number)
-        }));
-
-        console.log('📋 Processed questions:', questions.value);
-=======
 
     const startQuiz = async () => {
       if (!canTakeCurrentQuiz.value) return;
@@ -1227,20 +840,10 @@
         );
 
         questions.value = questionsWithOptions;
->>>>>>> b0b94e62
-
+
+        // Calculate max score
         const maxScore = questions.value.reduce((sum, q) => sum + (q.points || 1), 0);
 
-<<<<<<< HEAD
-        console.log('🎬 Creating quiz attempt...');
-
-        const { data: newAttempt, error: attemptError } = await supabase
-          .from('quiz_attempts')
-          .insert([{
-            quiz_id: quizId,
-            student_id: studentId.value,
-            attempt_number: attemptsUsed.value + 1,
-=======
         // Create new attempt
         const { data: attempt, error: attemptError } = await supabase
           .from('quiz_attempts')
@@ -1248,32 +851,21 @@
             quiz_id: selectedQuiz.value.id,
             student_id: studentInfo.value.student_id,
             attempt_number: previousAttempts.value.length + 1,
->>>>>>> b0b94e62
             max_score: maxScore,
             status: 'in_progress'
           })
           .select()
           .single();
 
-        console.log('✅ Attempt created:', newAttempt);
-        console.log('❌ Attempt error:', attemptError);
-
         if (attemptError) {
           console.error('Attempt creation error:', attemptError);
           throw new Error(`Failed to create quiz attempt: ${attemptError.message}`);
         }
 
-<<<<<<< HEAD
-        attemptId.value = newAttempt.id;
-        quizStartTime.value = Date.now();
-
-        // Initialize student answers
-=======
         currentAttempt.value = attempt;
 
         // Initialize answers
         studentAnswers.value = {};
->>>>>>> b0b94e62
         questions.value.forEach(q => {
           studentAnswers.value[q.id] = {
             selected_option_id: null,
@@ -1281,25 +873,12 @@
           };
         });
 
-<<<<<<< HEAD
-        console.log('🚀 Starting quiz interface...');
-        quizStarted.value = true;
-
-=======
         // Start timer if time limit exists
->>>>>>> b0b94e62
         if (selectedQuiz.value.has_time_limit) {
           timeRemaining.value = selectedQuiz.value.time_limit_minutes * 60;
           startTimer();
         }
 
-<<<<<<< HEAD
-        console.log('🎉 Quiz started successfully!');
-
-      } catch (error) {
-        console.error('💥 Error starting quiz:', error);
-        alert(`Failed to start quiz: ${error.message}`);
-=======
         startTime.value = Date.now();
         takingQuiz.value = true;
         currentQuestionIndex.value = 0;
@@ -1309,7 +888,6 @@
         alert(`Failed to start quiz: ${error.message || 'Please try again.'}`);
       } finally {
         isStarting.value = false;
->>>>>>> b0b94e62
       }
     };
 
@@ -1328,47 +906,11 @@
         }
       }, 1000);
     };
-<<<<<<< HEAD
-    
-    const formatTime = (seconds) => {
-      const mins = Math.floor(seconds / 60);
-      const secs = seconds % 60;
-      return `${mins}:${secs.toString().padStart(2, '0')}`;
-    };
-    
-    const formatDateTime = (dateString) => {
-      return new Date(dateString).toLocaleString();
-    };
-
-    const formatDate = (dateString) => {
-      return new Date(dateString).toLocaleDateString();
-    };
-    
-    const getScoreColor = (percentage) => {
-      if (percentage >= 90) return 'text-green-600';
-      if (percentage >= 75) return 'text-blue-600';
-      if (percentage >= 60) return 'text-yellow-600';
-      return 'text-red-600';
-    };
-
-    const getScoreBadgeClass = (percentage) => {
-      if (percentage >= 90) return 'badge-excellent';
-      if (percentage >= 75) return 'badge-good';
-      if (percentage >= 60) return 'badge-fair';
-      return 'badge-poor';
-    };
-    
-    const selectAnswer = async (optionId) => {
-      studentAnswers.value[currentQuestion.value.id].selected_option_id = optionId;
-      studentAnswers.value[currentQuestion.value.id].answer_text = null;
-      await autoSaveAnswer();
-=======
 
     const selectOption = async (questionId, optionId) => {
       studentAnswers.value[questionId].selected_option_id = optionId;
       studentAnswers.value[questionId].answer_text = '';
       await saveAnswer(questionId);
->>>>>>> b0b94e62
     };
 
     const selectTrueFalse = async (questionId, value) => {
@@ -1389,36 +931,6 @@
 
     const saveAnswer = async (questionId) => {
       try {
-<<<<<<< HEAD
-        const answer = studentAnswers.value[currentQuestion.value.id];
-        
-        const { data: existing } = await supabase
-          .from('student_answers')
-          .select('id')
-          .eq('attempt_id', attemptId.value)
-          .eq('question_id', currentQuestion.value.id)
-          .maybeSingle();
-
-        if (existing) {
-          await supabase
-            .from('student_answers')
-            .update({
-              selected_option_id: answer.selected_option_id,
-              answer_text: answer.answer_text,
-              points_possible: answer.points_possible
-            })
-            .eq('id', existing.id);
-        } else {
-          await supabase
-            .from('student_answers')
-            .insert([{
-              attempt_id: attemptId.value,
-              question_id: currentQuestion.value.id,
-              selected_option_id: answer.selected_option_id,
-              answer_text: answer.answer_text,
-              points_possible: answer.points_possible
-            }]);
-=======
         const question = questions.value.find(q => q.id === questionId);
         const answer = studentAnswers.value[questionId];
 
@@ -1440,7 +952,6 @@
 
         if (error) {
           console.error('Error saving answer:', error);
->>>>>>> b0b94e62
         }
 
       } catch (error) {
@@ -1479,51 +990,11 @@
           clearInterval(timerInterval.value);
         }
 
-<<<<<<< HEAD
-        const timeTaken = Math.floor((Date.now() - quizStartTime.value) / 1000);
-        const timeTakenMinutes = Math.ceil(timeTaken / 60);
-
-        for (const questionId in studentAnswers.value) {
-          const answer = studentAnswers.value[questionId];
-          if (answer.selected_option_id || answer.answer_text) {
-            const { data: existing } = await supabase
-              .from('student_answers')
-              .select('id')
-              .eq('attempt_id', attemptId.value)
-              .eq('question_id', questionId)
-              .maybeSingle();
-
-            if (existing) {
-              await supabase
-                .from('student_answers')
-                .update({
-                  selected_option_id: answer.selected_option_id,
-                  answer_text: answer.answer_text,
-                  points_possible: answer.points_possible
-                })
-                .eq('id', existing.id);
-            } else {
-              await supabase
-                .from('student_answers')
-                .insert([{
-                  attempt_id: attemptId.value,
-                  question_id: questionId,
-                  selected_option_id: answer.selected_option_id,
-                  answer_text: answer.answer_text,
-                  points_possible: answer.points_possible
-                }]);
-            }
-          }
-        }
-
-        const { error: submitError } = await supabase
-=======
         const timeTaken = Math.floor((Date.now() - startTime.value) / 1000);
 
         console.log('Submitting quiz with attempt ID:', currentAttempt.value.id);
 
         const { data, error: submitError } = await supabase
->>>>>>> b0b94e62
           .from('quiz_attempts')
           .update({
             status: 'submitted',
@@ -1539,9 +1010,6 @@
           throw new Error(`Submission failed: ${submitError.message || 'Unknown error'}`);
         }
 
-<<<<<<< HEAD
-        quizSubmitted.value = true;
-=======
         if (!data || data.length === 0) {
           console.error('No data returned from update');
           throw new Error('Quiz update returned no data. Please try again.');
@@ -1558,7 +1026,6 @@
         currentQuestionIndex.value = 0;
 
         await loadQuizzes();
->>>>>>> b0b94e62
 
       } catch (error) {
         console.error('Error submitting quiz:', error);
@@ -1590,15 +1057,8 @@
       }
     };
 
+    // Lifecycle
     onMounted(async () => {
-<<<<<<< HEAD
-      sectionId.value = route.params.sectionId;
-      sectionName.value = route.query.sectionName || 'Section';
-      subjectName.value = route.query.subjectName || 'Subject';
-
-      if (!sectionId.value) {
-        alert('Error: Missing section information. Redirecting to subjects page.');
-=======
       console.log('TakeQuiz component mounted');
 
       const studentLoaded = await loadStudentInfo();
@@ -1610,19 +1070,14 @@
       const paramsLoaded = loadRouteParams();
       if (!paramsLoaded) {
         alert('Missing subject or section information');
->>>>>>> b0b94e62
         router.push('/student/subjects');
         return;
       }
 
-<<<<<<< HEAD
-      await loadAllQuizzes();
-=======
       await loadQuizzes();
       setupRealtimeSubscription();
 
       loading.value = false;
->>>>>>> b0b94e62
     });
 
     onUnmounted(() => {
@@ -1640,13 +1095,6 @@
     });
 
     return {
-<<<<<<< HEAD
-      isLoading,
-      sectionName,
-      subjectName,
-      availableQuizzes,
-      completedQuizzes,
-=======
       loading,
       studentInfo,
       subject,
@@ -1656,7 +1104,6 @@
       pastQuizzes,
       completedQuizzes,
       averageScore,
->>>>>>> b0b94e62
       selectedQuiz,
       takingQuiz,
       currentAttempt,
@@ -1671,20 +1118,6 @@
       showSubmitModal,
       isSubmitting,
       answeredCount,
-<<<<<<< HEAD
-      goBackToSubjects,
-      backToList,
-      backToQuizList,
-      selectQuiz,
-      viewQuizResult,
-      startQuiz,
-      formatTime,
-      formatDateTime,
-      formatDate,
-      getScoreColor,
-      getScoreBadgeClass,
-      selectAnswer,
-=======
       unansweredCount,
       formatPHTime,
       formatTime,
@@ -1695,7 +1128,6 @@
       viewQuizDetails,
       startQuiz,
       selectOption,
->>>>>>> b0b94e62
       selectTrueFalse,
       autoSaveAnswer,
       previousQuestion,
@@ -3222,192 +2654,6 @@
 
 /* Responsive */
 @media (max-width: 768px) {
-<<<<<<< HEAD
-  .glass-card { padding: 1.5rem; }
-  .btn-start, .btn-primary, .btn-secondary, .btn-submit { width: 100%; }
-  .info-card { padding: 1rem; }
-  .question-dot { width: 36px; height: 36px; font-size: 0.75rem; }
-  .modal-content { margin: 1rem; }
-  .floating-shape { display: none; }
-}
-
-::-webkit-scrollbar { width: 10px; }
-::-webkit-scrollbar-track { background: #f1f5f9; border-radius: 10px; }
-::-webkit-scrollbar-thumb { background: linear-gradient(135deg, #3b82f6 0%, #8b5cf6 100%); border-radius: 10px; }
-::-webkit-scrollbar-thumb:hover { background: linear-gradient(135deg, #8b5cf6 0%, #3b82f6 100%); }
-
-.quiz-item {
-  display: flex;
-  align-items: center;
-  justify-content: space-between;
-  padding: 1.5rem;
-  background: white;
-  border: 2px solid #e5e7eb;
-  border-radius: 16px;
-  transition: all 0.3s ease;
-  cursor: pointer;
-}
-
-.quiz-item:hover {
-  transform: translateY(-2px);
-  box-shadow: 0 8px 25px rgba(0, 0, 0, 0.1);
-}
-
-.quiz-item.available {
-  border-left: 4px solid #3b82f6;
-}
-
-.quiz-item.available:hover {
-  border-color: #3b82f6;
-  background: linear-gradient(135deg, #eff6ff 0%, #dbeafe 100%);
-}
-
-.quiz-item.completed {
-  border-left: 4px solid #10b981;
-}
-
-.quiz-item.completed:hover {
-  border-color: #10b981;
-  background: linear-gradient(135deg, #f0fdf4 0%, #dcfce7 100%);
-}
-
-.quiz-stat {
-  display: inline-flex;
-  align-items: center;
-  padding: 0.25rem 0.75rem;
-  background: #f3f4f6;
-  border-radius: 8px;
-  font-weight: 600;
-  color: #6b7280;
-}
-
-.badge {
-  padding: 0.25rem 0.75rem;
-  border-radius: 8px;
-  font-size: 0.875rem;
-  font-weight: 700;
-}
-
-.badge-new {
-  background: linear-gradient(135deg, #3b82f6 0%, #8b5cf6 100%);
-  color: white;
-}
-
-.badge-excellent {
-  background: #10b981;
-  color: white;
-}
-
-.badge-good {
-  background: #3b82f6;
-  color: white;
-}
-
-.badge-fair {
-  background: #f59e0b;
-  color: white;
-}
-
-.badge-poor {
-  background: #ef4444;
-  color: white;
-}
-
-.btn-take-quiz {
-  display: flex;
-  align-items: center;
-  gap: 0.5rem;
-  padding: 0.75rem 1.5rem;
-  background: linear-gradient(135deg, #3b82f6 0%, #8b5cf6 100%);
-  color: white;
-  font-weight: 600;
-  border-radius: 12px;
-  border: none;
-  cursor: pointer;
-  transition: all 0.3s ease;
-  box-shadow: 0 4px 15px rgba(59, 130, 246, 0.4);
-}
-
-.btn-take-quiz:hover {
-  transform: translateY(-2px);
-  box-shadow: 0 6px 20px rgba(59, 130, 246, 0.6);
-}
-
-.btn-view-result {
-  display: flex;
-  align-items: center;
-  gap: 0.5rem;
-  padding: 0.75rem 1.5rem;
-  background: white;
-  color: #10b981;
-  font-weight: 600;
-  border-radius: 12px;
-  border: 2px solid #10b981;
-  cursor: pointer;
-  transition: all 0.3s ease;
-}
-
-.btn-view-result:hover {
-  background: #10b981;
-  color: white;
-  transform: translateY(-2px);
-}
-
-.btn-back {
-  display: flex;
-  align-items: center;
-  gap: 0.5rem;
-  padding: 0.75rem 1.25rem;
-  background: white;
-  color: #6b7280;
-  font-weight: 600;
-  border-radius: 12px;
-  border: 2px solid #e5e7eb;
-  cursor: pointer;
-  transition: all 0.3s ease;
-}
-
-.btn-back:hover {
-  background: #f9fafb;
-  border-color: #cbd5e1;
-  color: #3b82f6;
-}
-
-.btn-secondary-modal {
-  display: inline-flex;
-  align-items: center;
-  justify-content: center;
-  padding: 0.875rem 1.5rem;
-  background: white;
-  color: #4b5563;
-  font-weight: 600;
-  border-radius: 12px;
-  border: 2px solid #e5e7eb;
-  cursor: pointer;
-  transition: all 0.3s ease;
-}
-
-.btn-secondary-modal:hover {
-  background: #f9fafb;
-  border-color: #cbd5e1;
-}
-
-.spinner-small {
-  width: 20px;
-  height: 20px;
-  border: 3px solid rgba(255, 255, 255, 0.3);
-  border-top-color: white;
-  border-radius: 50%;
-  animation: spin 1s linear infinite;
-}
-
-.quiz-item {
-  pointer-events: none;
-}
-
-.btn-take-quiz {
-  pointer-events: auto;
-=======
   .take-quiz-page {
     padding: 1rem;
   }
@@ -3458,6 +2704,5 @@
   .modal-actions .btn {
     width: 100%;
   }
->>>>>>> b0b94e62
 }
 </style>
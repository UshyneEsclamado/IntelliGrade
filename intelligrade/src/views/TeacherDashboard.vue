--- conflicted
+++ resolved
@@ -68,7 +68,7 @@
     </aside>
 
     <main class="main-content">
-      <router-view @profile-updated="handleProfileUpdate"></router-view>
+      <router-view></router-view>
     </main>
 
     <!-- Logout Confirmation Modal -->
@@ -98,151 +98,12 @@
 </template>
 
 <script setup lang="ts">
-<<<<<<< HEAD
-import { ref, onMounted, onUnmounted } from 'vue';
-=======
 import { ref, onMounted, computed } from 'vue';
->>>>>>> 50c0a13a
 import { supabase } from '../supabase.js';
 import { useRouter } from 'vue-router';
 import { useTeacherAuth } from '../composables/useTeacherAuth.js';
 
 const router = useRouter();
-<<<<<<< HEAD
-const profileData = ref({
-  full_name: 'Loading...',
-  email: '',
-  department: '',
-  employee_id: '',
-  role: 'teacher',
-  profile_pic: null
-});
-const isLogoutModalVisible = ref(false);
-let authUserId = ref<string | null>(null);
-let currentProfileId = ref<string | null>(null);
-
-const fetchUserProfile = async () => {
-  try {
-    console.log('=== Starting fetchUserProfile ===');
-    const { data: { user }, error: authError } = await supabase.auth.getUser();
-    
-    if (authError || !user) {
-      console.error('Auth error:', authError);
-      router.push('/login');
-      return;
-    }
-
-    authUserId.value = user.id;
-    console.log('✓ Authenticated user:', user.id, user.email);
-
-    // Fetch profile data with profile_photo_url
-    const { data: profile, error: profileError } = await supabase
-      .from('profiles')
-      .select('id, full_name, email, role, profile_photo_url')
-      .eq('auth_user_id', user.id)
-      .single();
-
-    if (profileError) {
-      console.error('❌ Profile fetch error:', profileError);
-      router.push('/login');
-      return;
-    }
-
-    console.log('✓ Profile data fetched:', {
-      id: profile.id,
-      full_name: profile.full_name,
-      email: profile.email,
-      role: profile.role,
-      profile_photo_url: profile.profile_photo_url
-    });
-
-    currentProfileId.value = profile.id;
-    
-    // Verify user is a teacher
-    if (profile.role !== 'teacher') {
-      console.warn('❌ Access denied: User is not a teacher');
-      router.push('/login');
-      return;
-    }
-
-    // Get additional teacher details
-    const { data: teacherDetails, error: teacherError } = await supabase
-      .from('teachers')
-      .select('employee_id, department, profile_photo_url')
-      .eq('profile_id', profile.id)
-      .single();
-
-    if (teacherError) {
-      console.warn('⚠ Teacher details fetch error:', teacherError);
-    }
-
-    console.log('✓ Teacher details:', teacherDetails);
-    
-    // Determine which profile photo URL to use (prioritize profiles table)
-    let finalProfilePic = null;
-    
-    // First check profiles table
-    if (profile.profile_photo_url) {
-      console.log('📸 Found profile_photo_url in profiles table:', profile.profile_photo_url);
-      
-      if (profile.profile_photo_url.startsWith('http')) {
-        finalProfilePic = profile.profile_photo_url;
-        console.log('✓ Using full URL from profiles');
-      } else {
-        // Construct the public URL from storage path
-        const { data: publicUrlData } = supabase.storage
-          .from('profile-photos')
-          .getPublicUrl(profile.profile_photo_url);
-        finalProfilePic = publicUrlData.publicUrl;
-        console.log('✓ Constructed public URL from storage path:', finalProfilePic);
-      }
-    } 
-    // Fallback to teacher's profile photo if profiles doesn't have one
-    else if (teacherDetails?.profile_photo_url) {
-      console.log('📸 Found profile_photo_url in teachers table:', teacherDetails.profile_photo_url);
-      
-      if (teacherDetails.profile_photo_url.startsWith('http')) {
-        finalProfilePic = teacherDetails.profile_photo_url;
-        console.log('✓ Using full URL from teachers');
-      } else {
-        const { data: publicUrlData } = supabase.storage
-          .from('profile-photos')
-          .getPublicUrl(teacherDetails.profile_photo_url);
-        finalProfilePic = publicUrlData.publicUrl;
-        console.log('✓ Constructed public URL from storage path:', finalProfilePic);
-      }
-    } else {
-      console.log('ℹ No profile photo found in either table');
-    }
-    
-    // Add cache-busting timestamp to force image reload
-    if (finalProfilePic) {
-      finalProfilePic = `${finalProfilePic}?t=${Date.now()}`;
-      console.log('✓ Added cache-busting timestamp:', finalProfilePic);
-    }
-    
-    // Set profile data
-    profileData.value = {
-      full_name: profile.full_name || 'Teacher',
-      email: profile.email || '',
-      department: teacherDetails?.department || '',
-      employee_id: teacherDetails?.employee_id || '',
-      role: profile.role,
-      profile_pic: finalProfilePic
-    };
-    
-    console.log('✅ Profile data updated successfully:', {
-      full_name: profileData.value.full_name,
-      has_profile_pic: !!profileData.value.profile_pic,
-      profile_pic_url: profileData.value.profile_pic
-    });
-    console.log('=== fetchUserProfile completed ===\n');
-    
-  } catch (err) {
-    console.error('💥 Unexpected error fetching user profile:', err);
-    profileData.value = {
-      full_name: 'Teacher',
-=======
 const { 
   initializeAuth, 
   setupAuthListener, 
@@ -254,12 +115,20 @@
 
 const isLogoutModalVisible = ref(false);
 
+// Use the teacher auth composable
+const { 
+  teacherProfile, 
+  teacherInfo, 
+  isLoading, 
+  initializeAuth, 
+  setupAuthListener
+} = useTeacherAuth();
+
 // Computed profile data from the composable
 const profileData = computed(() => {
   if (!teacherInfo.value || !teacherProfile.value) {
     return {
       full_name: isLoading.value ? 'Loading...' : 'Teacher',
->>>>>>> 50c0a13a
       email: '',
       department: '',
       employee_id: '',
@@ -282,15 +151,8 @@
 const handleImageError = (event: Event) => {
   console.warn('❌ Failed to load profile image, falling back to placeholder');
   console.log('Failed image src:', (event.target as HTMLImageElement)?.src);
-  profileData.value.profile_pic = null;
-};
-
-// Handle profile update from child components (like settings page)
-const handleProfileUpdate = async () => {
-  console.log('\n🔄 Profile update event received from Settings page');
-  console.log('⏳ Refreshing profile data...');
-  await fetchUserProfile();
-  console.log('✅ Profile data refresh completed\n');
+  // Note: With computed profileData, we can't directly modify it
+  // The composable should handle image error fallbacks
 };
 
 const initializeDarkMode = () => {
@@ -332,97 +194,10 @@
   }
 };
 
-<<<<<<< HEAD
-const setupAuthListener = () => {
-  supabase.auth.onAuthStateChange(async (event, session) => {
-    console.log('🔐 Auth state changed:', event, session?.user?.email);
-    
-    if (event === 'SIGNED_OUT' || !session) {
-      router.push('/login');
-    } else if (event === 'SIGNED_IN' || event === 'TOKEN_REFRESHED') {
-      await fetchUserProfile();
-    }
-  });
-};
-
-// Set up realtime subscription for profile updates
-let profileChannel: any = null;
-
-const setupProfileListener = () => {
-  console.log('🔌 Setting up realtime profile listener...');
-  
-  profileChannel = supabase
-    .channel('profile-changes')
-    .on(
-      'postgres_changes',
-      {
-        event: 'UPDATE',
-        schema: 'public',
-        table: 'profiles'
-      },
-      async (payload) => {
-        console.log('\n📡 Realtime: profiles table updated:', payload);
-        
-        // Check if the update is for the current user
-        if (payload.new.id === currentProfileId.value) {
-          console.log('✓ Update is for current user profile');
-          console.log('📸 New profile_photo_url:', payload.new.profile_photo_url);
-          console.log('⏳ Refreshing profile data...');
-          await fetchUserProfile();
-        } else {
-          console.log('ℹ Update is for a different user, ignoring');
-        }
-      }
-    )
-    .on(
-      'postgres_changes',
-      {
-        event: 'UPDATE',
-        schema: 'public',
-        table: 'teachers'
-      },
-      async (payload) => {
-        console.log('\n📡 Realtime: teachers table updated:', payload);
-        
-        // Check if this update is relevant to current user
-        if (payload.new.profile_id === currentProfileId.value) {
-          console.log('✓ Update is for current teacher');
-          console.log('📸 New profile_photo_url:', payload.new.profile_photo_url);
-          console.log('⏳ Refreshing profile data...');
-          await fetchUserProfile();
-        } else {
-          console.log('ℹ Update is for a different teacher, ignoring');
-        }
-      }
-    )
-    .subscribe((status) => {
-      console.log('📡 Realtime subscription status:', status);
-    });
-};
-
-const cleanupProfileListener = () => {
-  if (profileChannel) {
-    console.log('🔌 Cleaning up realtime profile listener');
-    supabase.removeChannel(profileChannel);
-    profileChannel = null;
-  }
-};
-
-=======
->>>>>>> 50c0a13a
+
 onMounted(async () => {
   console.log('\n🚀 TeacherDashboard mounted\n');
   initializeDarkMode();
-<<<<<<< HEAD
-  setupAuthListener();
-  await fetchUserProfile();
-  setupProfileListener();
-});
-
-onUnmounted(() => {
-  console.log('👋 TeacherDashboard unmounting');
-  cleanupProfileListener();
-=======
   
   // Initialize authentication once for the entire teacher dashboard
   const authResult = await initializeAuth();
@@ -433,7 +208,6 @@
     console.error('Failed to initialize teacher dashboard');
     router.push('/login');
   }
->>>>>>> 50c0a13a
 });
 </script>
 

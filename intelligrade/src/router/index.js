--- conflicted
+++ resolved
@@ -229,11 +229,7 @@
       {
         path: 'dashboard',
         name: 'StudentDashboardHome',
-<<<<<<< HEAD
-        component: StudentHome
-=======
         component: Home
->>>>>>> cb1638ee
       },
       {
         path: 'subjects',

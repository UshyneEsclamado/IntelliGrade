--- conflicted
+++ resolved
@@ -229,11 +229,7 @@
       {
         path: 'dashboard',
         name: 'StudentDashboardHome',
-<<<<<<< HEAD
-        component: StudentHome
-=======
         component: Home
->>>>>>> 4c8a3a99
       },
       {
         path: 'subjects',

--- conflicted
+++ resolved
@@ -39,12 +39,9 @@
 import Subjects from '../views/student/Subjects.vue'
 import Messages from '../views/student/Messages.vue'
 import TakeQuiz from '../views/student/TakeQuiz.vue'
-<<<<<<< HEAD
-=======
 import StudentGrades from '../views/student/Grades.vue'
 import Calendar from '../views/student/Calendar.vue'
 import StudentHome from '../views/student/Home.vue'
->>>>>>> b0b94e62
 
 const routes = [
   {
@@ -248,21 +245,13 @@
       }
     ]
   },
-<<<<<<< HEAD
-  // TakeQuiz as standalone route (moved outside StudentLayout children)
-  {
-    path: '/student/take-quiz/:sectionId',
-=======
   // TakeQuiz Route - with both subjectId and sectionId
   {
     path: '/student/take-quiz/:subjectId/:sectionId',
->>>>>>> b0b94e62
     name: 'TakeQuiz',
     component: TakeQuiz,
     meta: { requiresAuth: true, role: 'student' }
   },
-<<<<<<< HEAD
-=======
   // StudentGrades Route
   {
     path: '/student/grades/:subjectId/:sectionId',
@@ -270,7 +259,6 @@
     component: StudentGrades,
     meta: { requiresAuth: true, role: 'student' }
   },
->>>>>>> b0b94e62
   // Legacy student dashboard route (for backward compatibility)
   {
     path: '/student-dashboard',
